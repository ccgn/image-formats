use std::io;
use std::cmp;
use std::str;
use std::slice;
use std::io::IoResult;
use std::io::MemReader;

use colortype;
use hash::Crc32;
use zlib::ZlibDecoder;

use image;
use image::ImageResult;
use image::ImageDecoder;

use super::filter::unfilter;
use super::PNGSIGNATURE;

macro_rules! io_try(
    ($e:expr) => (
     match $e {
     Ok(e) => e,
     Err(_) => return Err(image::IoError)
     }
    )
)

#[deriving(PartialEq)]
enum PNGState {
Start,
HaveSignature,
HaveIHDR,
HavePLTE,
HaveFirstIDat,
HaveLastIDat,
HaveIEND
}

/// The representation of a PNG decoder
///
/// Currently does not support decoding of interlaced images
pub struct PNGDecoder<R> {
z: ZlibDecoder<IDATReader<R>>,
crc: Crc32,
previous: Vec<u8>,
state: PNGState,

width: u32,
height: u32,

bit_depth: u8,
colour_type: u8,
pixel_type: colortype::ColorType,

palette: Option<Vec<(u8, u8, u8)>>,

interlace_method: u8,

chunk_length: u32,
chunk_type: Vec<u8>,

bpp: uint,
rlength: uint,
decoded_rows: u32,
}

impl<R: Reader> PNGDecoder<R> {
<<<<<<< HEAD
/// Create a new decoder that decodes from the stream ```r```
pub fn new(r: R) -> PNGDecoder<R> {
let idat_reader = IDATReader::new(r);
PNGDecoder {
pixel_type: colortype::Grey(1),
palette: None,

previous: Vec::new(),
state: Start,
z: ZlibDecoder::new(idat_reader),
crc: Crc32::new(),

width: 0,
height: 0,
bit_depth: 0,
colour_type: 0,
interlace_method: 0,

chunk_length: 0,
chunk_type: Vec::new(),
bpp: 0,
rlength: 0,
decoded_rows: 0,
}
}

///Returns a reference to the color palette used for indexed
///color images.
///Each array element is a tuple of RGB values.
pub fn palette<'a>(&'a self) -> &'a [(u8, u8, u8)] {
match self.palette {
Some(ref p) => p.as_slice(),
None => &[]
}
}

fn read_signature(&mut self) -> ImageResult<bool> {
let png = io_try!(self.z.inner().r.read_exact(8));

Ok(png.as_slice() == PNGSIGNATURE)
}

fn parse_ihdr(&mut self, buf: Vec<u8>) -> ImageResult<()> {
self.crc.update(buf.as_slice());
let mut m = MemReader::new(buf);

self.width = m.read_be_u32().unwrap();
self.height = m.read_be_u32().unwrap();

self.bit_depth = m.read_byte().unwrap();
self.colour_type = m.read_byte().unwrap();

self.pixel_type = match (self.colour_type, self.bit_depth) {
(0, 1) => colortype::Grey(1),
(0, 2) => colortype::Grey(2),
(0, 4) => colortype::Grey(4),
(0, 8) => colortype::Grey(8),
(0, 16) => colortype::Grey(16),
(2, 8) => colortype::RGB(8),
(2, 16) => colortype::RGB(16),
(3, 1) => colortype::RGB(8),
(3, 2) => colortype::RGB(8),
(3, 4) => colortype::RGB(8),
(3, 8) => colortype::RGB(8),
(4, 8) => colortype::GreyA(8),
(4, 16) => colortype::GreyA(16),
(6, 8) => colortype::RGBA(8),
(6, 16) => colortype::RGBA(16),
(_, _) => return Err(image::FormatError)
};

let compression_method = m.read_byte().unwrap();
if compression_method != 0 {
return Err(image::UnsupportedError)
}

let filter_method = m.read_byte().unwrap();
if filter_method != 0 {
return Err(image::UnsupportedError)
}

self.interlace_method = m.read_byte().unwrap();
if self.interlace_method != 0 {
return Err(image::UnsupportedError)
}

let channels = match self.colour_type {
0 => 1,
2 => 3,
3 => 1,
4 => 2,
6 => 4,
_ => return Err(image::FormatError)
};

let bits_per_pixel = channels * self.bit_depth as uint;

self.rlength = (bits_per_pixel * self.width as uint + 7) / 8;
self.bpp = (bits_per_pixel + 7) / 8;
self.previous = Vec::from_elem(self.rlength as uint, 0u8);

Ok(())
}

fn parse_plte(&mut self, buf: Vec<u8>) -> ImageResult<()> {
self.crc.update(buf.as_slice());

let len = buf.len() / 3;

if len > 256 || len > (1 << self.bit_depth) || buf.len() % 3 != 0{
return Err(image::FormatError)
}

let p = Vec::from_fn(256, |i| {
if i < len {
let r = buf.as_slice()[3 * i];
let g = buf.as_slice()[3 * i + 1];
let b = buf.as_slice()[3 * i + 2];

(r, g, b)
}
else {
(0, 0, 0)
}
});

self.palette = Some(p);

Ok(())
}

fn read_metadata(&mut self) -> ImageResult<()> {
if !try!(self.read_signature()) {
return Err(image::FormatError)
}

self.state = HaveSignature;

loop {
let length = io_try!(self.z.inner().r.read_be_u32());
let chunk = io_try!(self.z.inner().r.read_exact(4));

self.chunk_length = length;
self.chunk_type = chunk.clone();

self.crc.update(chunk);

let s = {
let a = str::from_utf8_owned(self.chunk_type.clone());
a.unwrap()
};

match (s.as_slice(), self.state) {
("IHDR", HaveSignature) => {
if length != 13 {
return Err(image::FormatError)
}
=======
	/// Create a new decoder that decodes from the stream ```r```
	pub fn new(r: R) -> PNGDecoder<R> {
		let idat_reader = IDATReader::new(r);
		PNGDecoder {
			pixel_type: colortype::Grey(1),
			palette: None,

			previous: Vec::new(),
			state: Start,
			z: ZlibDecoder::new(idat_reader),
			crc: Crc32::new(),

			width: 0,
			height: 0,
			bit_depth: 0,
			colour_type: 0,
			interlace_method: 0,

			chunk_length: 0,
			chunk_type: Vec::new(),
			bpp: 0,
			rlength: 0,
			decoded_rows: 0,
		}
	}

	///Returns a reference to the color palette used for indexed
	///color images.
	///Each array element is a tuple of Rgb values.
	pub fn palette<'a>(&'a self) -> &'a [(u8, u8, u8)] {
		match self.palette {
			Some(ref p) => p.as_slice(),
			None        => &[]
		}
	}

	fn read_signature(&mut self) -> ImageResult<bool> {
		let png = io_try!(self.z.inner().r.read_exact(8));

		Ok(png.as_slice() == PNGSIGNATURE)
	}

	fn parse_ihdr(&mut self, buf: Vec<u8>) -> ImageResult<()> {
		self.crc.update(buf.as_slice());
		let mut m = MemReader::new(buf);

		self.width = m.read_be_u32().unwrap();
		self.height = m.read_be_u32().unwrap();

		self.bit_depth = m.read_byte().unwrap();
		self.colour_type = m.read_byte().unwrap();

		self.pixel_type = match (self.colour_type, self.bit_depth) {
			(0, 1)  => colortype::Grey(1),
			(0, 2)  => colortype::Grey(2),
			(0, 4)  => colortype::Grey(4),
			(0, 8)  => colortype::Grey(8),
			(0, 16) => colortype::Grey(16),
			(2, 8)  => colortype::RGB(8),
			(2, 16) => colortype::RGB(16),
			(3, 1)  => colortype::RGB(8),
			(3, 2)  => colortype::RGB(8),
			(3, 4)  => colortype::RGB(8),
			(3, 8)  => colortype::RGB(8),
			(4, 8)  => colortype::GreyA(8),
			(4, 16) => colortype::GreyA(16),
			(6, 8)  => colortype::RGBA(8),
			(6, 16) => colortype::RGBA(16),
			(_, _)  => return Err(image::FormatError)
		};

		let compression_method = m.read_byte().unwrap();
		if compression_method != 0 {
			return Err(image::UnsupportedError)
		}

		let filter_method = m.read_byte().unwrap();
		if filter_method != 0 {
			return Err(image::UnsupportedError)
		}

		self.interlace_method = m.read_byte().unwrap();
		if self.interlace_method != 0 {
			return Err(image::UnsupportedError)
		}

		let channels = match self.colour_type {
			0 => 1,
			2 => 3,
			3 => 1,
			4 => 2,
			6 => 4,
			_ => return Err(image::FormatError)
		};

		let bits_per_pixel = channels * self.bit_depth as uint;

		self.rlength = (bits_per_pixel * self.width as uint + 7) / 8;
		self.bpp = (bits_per_pixel + 7) / 8;
		self.previous = Vec::from_elem(self.rlength as uint, 0u8);

		Ok(())
	}

	fn parse_plte(&mut self, buf: Vec<u8>) -> ImageResult<()> {
		self.crc.update(buf.as_slice());

		let len = buf.len() / 3;

		if len > 256 || len > (1 << self.bit_depth) || buf.len() % 3 != 0{
			return Err(image::FormatError)
		}

		let p = Vec::from_fn(256, |i| {
			if i < len {
				let r = buf.as_slice()[3 * i];
				let g = buf.as_slice()[3 * i + 1];
				let b = buf.as_slice()[3 * i + 2];

				(r, g, b)
			}
			else {
				(0, 0, 0)
			}
		});

		self.palette = Some(p);

		Ok(())
	}

	fn read_metadata(&mut self) -> ImageResult<()> {
		if !try!(self.read_signature()) {
			return Err(image::FormatError)
		}

		self.state = HaveSignature;

		loop {
			let length = io_try!(self.z.inner().r.read_be_u32());
			let chunk  = io_try!(self.z.inner().r.read_exact(4));

			self.chunk_length = length;
			self.chunk_type   = chunk.clone();

			self.crc.update(chunk);

			let s = {
				let a = str::from_utf8_owned(self.chunk_type.clone());
				a.unwrap()
			};

			match (s.as_slice(), self.state) {
				("IHDR", HaveSignature) => {
					if length != 13 {
						return Err(image::FormatError)
					}

					let d = io_try!(self.z.inner().r.read_exact(length as uint));
					let _ = self.parse_ihdr(d);

					self.state = HaveIHDR;
				}
>>>>>>> babfb03c

let d = io_try!(self.z.inner().r.read_exact(length as uint));
try!(self.parse_ihdr(d));

self.state = HaveIHDR;
}

("PLTE", HaveIHDR) => {
let d = io_try!(self.z.inner().r.read_exact(length as uint));
try!(self.parse_plte(d));
self.state = HavePLTE;
}

("tRNS", HavePLTE) => {
return Err(image::UnsupportedError)
}

("IDAT", HaveIHDR) if self.colour_type != 3 => {
self.state = HaveFirstIDat;
self.z.inner().set_inital_length(self.chunk_length);
self.z.inner().crc.update(self.chunk_type.as_slice());

break;
}

("IDAT", HavePLTE) if self.colour_type == 3 => {
self.state = HaveFirstIDat;
self.z.inner().set_inital_length(self.chunk_length);
self.z.inner().crc.update(self.chunk_type.as_slice());

break;
}

_ => {
let b = io_try!(self.z.inner().r.read_exact(length as uint));
self.crc.update(b);
}
}

let chunk_crc = io_try!(self.z.inner().r.read_be_u32());
let crc = self.crc.checksum();

if crc != chunk_crc {
return Err(image::FormatError)
}

self.crc.reset();
}

Ok(())
}
}

impl<R: Reader> ImageDecoder for PNGDecoder<R> {
fn dimensions(&mut self) -> ImageResult<(u32, u32)> {
if self.state == Start {
let _ = try!(self.read_metadata());
}

Ok((self.width, self.height))
}

fn colortype(&mut self) -> ImageResult<colortype::ColorType> {
if self.state == Start {
let _ = try!(self.read_metadata());
}

Ok(self.pixel_type)
}

fn row_len(&mut self) -> ImageResult<uint> {
if self.state == Start {
let _ = try!(self.read_metadata());
}

let bits = colortype::bits_per_pixel(self.pixel_type);

Ok((bits * self.width as uint + 7) / 8)
}

fn read_scanline(&mut self, buf: &mut [u8]) -> ImageResult<u32> {
if self.state == Start {
let _ = try!(self.read_metadata());
}

let filter_type = match FromPrimitive::from_u8(io_try!(self.z.read_byte())) {
Some(v) => v,
_ => return Err(image::FormatError)
};

let mut read = 0;
while read < self.rlength {
let r = io_try!(self.z.read(buf.mut_slice_from(read)));
read += r;
}

unfilter(filter_type, self.bpp, self.previous.as_slice(), buf.mut_slice_to(self.rlength));
slice::bytes::copy_memory(self.previous.as_mut_slice(), buf.slice_to(self.rlength));

if self.palette.is_some() {
let s = (*self.palette.get_ref()).as_slice();
expand_palette(buf, s, self.rlength);
}

self.decoded_rows += 1;

Ok(self.decoded_rows)
}

fn read_image(&mut self) -> ImageResult<Vec<u8>> {
if self.state == Start {
let _ = try!(self.read_metadata());
}

let rowlen = try!(self.row_len());
let mut buf = Vec::from_elem(rowlen * self.height as uint, 0u8);

for chunk in buf.as_mut_slice().mut_chunks(rowlen) {
let _ = try!(self.read_scanline(chunk));
}

Ok(buf)
}
}

fn expand_palette(buf: &mut[u8], palette: &[(u8, u8, u8)], entries: uint) {
assert!(buf.len() == entries * 3);
let tmp = Vec::from_fn(entries, |i| buf[i]);

for (chunk, &i) in buf.mut_chunks(3).zip(tmp.iter()) {
let (r, g, b) = palette[i as uint];
chunk[0] = r;
chunk[1] = g;
chunk[2] = b;
}
}

pub struct IDATReader<R> {
pub r: R,
pub crc: Crc32,

eof: bool,
chunk_length: u32,
}

impl<R:Reader> IDATReader<R> {
pub fn new(r: R) -> IDATReader<R> {
IDATReader {
r: r,
crc: Crc32::new(),
eof: false,
chunk_length: 0,
}
}

pub fn set_inital_length(&mut self, len: u32) {
self.chunk_length = len;
}
}

impl<R: Reader> Reader for IDATReader<R> {
fn read(&mut self, buf: &mut [u8]) -> IoResult<uint> {
if self.eof {
return Err(io::standard_error(io::EndOfFile))
}

let len = buf.len();
let mut start = 0;

while start < len {
while self.chunk_length == 0 {
let chunk_crc = try!(self.r.read_be_u32());
let crc = self.crc.checksum();

if crc != chunk_crc {
return Err(io::standard_error(io::InvalidInput))
}

self.crc.reset();

self.chunk_length = try!(self.r.read_be_u32());

let v = try!(self.r.read_exact(4));
self.crc.update(v.as_slice());

match str::from_utf8(v.as_slice()) {
Some("IDAT") => (),
_ => {
self.eof = true;
break
}
}
}

let m = cmp::min(len - start, self.chunk_length as uint);

let slice = buf.mut_slice(start, start + m);
let r = try!(self.r.read(slice));

start += r;

self.chunk_length -= r as u32;
self.crc.update(slice.as_slice());
}

Ok(start)
}
}<|MERGE_RESOLUTION|>--- conflicted
+++ resolved
@@ -17,213 +17,54 @@
 use super::PNGSIGNATURE;
 
 macro_rules! io_try(
-    ($e:expr) => (
-     match $e {
-     Ok(e) => e,
-     Err(_) => return Err(image::IoError)
-     }
-    )
+	($e:expr) => (
+		match $e {
+			Ok(e) => e,
+			Err(_) => return Err(image::IoError)
+		}
+	)
 )
 
 #[deriving(PartialEq)]
 enum PNGState {
-Start,
-HaveSignature,
-HaveIHDR,
-HavePLTE,
-HaveFirstIDat,
-HaveLastIDat,
-HaveIEND
+	Start,
+	HaveSignature,
+	HaveIHDR,
+	HavePLTE,
+	HaveFirstIDat,
+	HaveLastIDat,
+	HaveIEND
 }
 
 /// The representation of a PNG decoder
 ///
 /// Currently does not support decoding of interlaced images
 pub struct PNGDecoder<R> {
-z: ZlibDecoder<IDATReader<R>>,
-crc: Crc32,
-previous: Vec<u8>,
-state: PNGState,
-
-width: u32,
-height: u32,
-
-bit_depth: u8,
-colour_type: u8,
-pixel_type: colortype::ColorType,
-
-palette: Option<Vec<(u8, u8, u8)>>,
-
-interlace_method: u8,
-
-chunk_length: u32,
-chunk_type: Vec<u8>,
-
-bpp: uint,
-rlength: uint,
-decoded_rows: u32,
+	z: ZlibDecoder<IDATReader<R>>,
+	crc: Crc32,
+	previous: Vec<u8>,
+	state: PNGState,
+
+	width: u32,
+	height: u32,
+
+	bit_depth: u8,
+	colour_type: u8,
+	pixel_type: colortype::ColorType,
+
+	palette: Option<Vec<(u8, u8, u8)>>,
+
+	interlace_method: u8,
+
+	chunk_length: u32,
+	chunk_type: Vec<u8>,
+
+	bpp: uint,
+	rlength: uint,
+	decoded_rows: u32,
 }
 
 impl<R: Reader> PNGDecoder<R> {
-<<<<<<< HEAD
-/// Create a new decoder that decodes from the stream ```r```
-pub fn new(r: R) -> PNGDecoder<R> {
-let idat_reader = IDATReader::new(r);
-PNGDecoder {
-pixel_type: colortype::Grey(1),
-palette: None,
-
-previous: Vec::new(),
-state: Start,
-z: ZlibDecoder::new(idat_reader),
-crc: Crc32::new(),
-
-width: 0,
-height: 0,
-bit_depth: 0,
-colour_type: 0,
-interlace_method: 0,
-
-chunk_length: 0,
-chunk_type: Vec::new(),
-bpp: 0,
-rlength: 0,
-decoded_rows: 0,
-}
-}
-
-///Returns a reference to the color palette used for indexed
-///color images.
-///Each array element is a tuple of RGB values.
-pub fn palette<'a>(&'a self) -> &'a [(u8, u8, u8)] {
-match self.palette {
-Some(ref p) => p.as_slice(),
-None => &[]
-}
-}
-
-fn read_signature(&mut self) -> ImageResult<bool> {
-let png = io_try!(self.z.inner().r.read_exact(8));
-
-Ok(png.as_slice() == PNGSIGNATURE)
-}
-
-fn parse_ihdr(&mut self, buf: Vec<u8>) -> ImageResult<()> {
-self.crc.update(buf.as_slice());
-let mut m = MemReader::new(buf);
-
-self.width = m.read_be_u32().unwrap();
-self.height = m.read_be_u32().unwrap();
-
-self.bit_depth = m.read_byte().unwrap();
-self.colour_type = m.read_byte().unwrap();
-
-self.pixel_type = match (self.colour_type, self.bit_depth) {
-(0, 1) => colortype::Grey(1),
-(0, 2) => colortype::Grey(2),
-(0, 4) => colortype::Grey(4),
-(0, 8) => colortype::Grey(8),
-(0, 16) => colortype::Grey(16),
-(2, 8) => colortype::RGB(8),
-(2, 16) => colortype::RGB(16),
-(3, 1) => colortype::RGB(8),
-(3, 2) => colortype::RGB(8),
-(3, 4) => colortype::RGB(8),
-(3, 8) => colortype::RGB(8),
-(4, 8) => colortype::GreyA(8),
-(4, 16) => colortype::GreyA(16),
-(6, 8) => colortype::RGBA(8),
-(6, 16) => colortype::RGBA(16),
-(_, _) => return Err(image::FormatError)
-};
-
-let compression_method = m.read_byte().unwrap();
-if compression_method != 0 {
-return Err(image::UnsupportedError)
-}
-
-let filter_method = m.read_byte().unwrap();
-if filter_method != 0 {
-return Err(image::UnsupportedError)
-}
-
-self.interlace_method = m.read_byte().unwrap();
-if self.interlace_method != 0 {
-return Err(image::UnsupportedError)
-}
-
-let channels = match self.colour_type {
-0 => 1,
-2 => 3,
-3 => 1,
-4 => 2,
-6 => 4,
-_ => return Err(image::FormatError)
-};
-
-let bits_per_pixel = channels * self.bit_depth as uint;
-
-self.rlength = (bits_per_pixel * self.width as uint + 7) / 8;
-self.bpp = (bits_per_pixel + 7) / 8;
-self.previous = Vec::from_elem(self.rlength as uint, 0u8);
-
-Ok(())
-}
-
-fn parse_plte(&mut self, buf: Vec<u8>) -> ImageResult<()> {
-self.crc.update(buf.as_slice());
-
-let len = buf.len() / 3;
-
-if len > 256 || len > (1 << self.bit_depth) || buf.len() % 3 != 0{
-return Err(image::FormatError)
-}
-
-let p = Vec::from_fn(256, |i| {
-if i < len {
-let r = buf.as_slice()[3 * i];
-let g = buf.as_slice()[3 * i + 1];
-let b = buf.as_slice()[3 * i + 2];
-
-(r, g, b)
-}
-else {
-(0, 0, 0)
-}
-});
-
-self.palette = Some(p);
-
-Ok(())
-}
-
-fn read_metadata(&mut self) -> ImageResult<()> {
-if !try!(self.read_signature()) {
-return Err(image::FormatError)
-}
-
-self.state = HaveSignature;
-
-loop {
-let length = io_try!(self.z.inner().r.read_be_u32());
-let chunk = io_try!(self.z.inner().r.read_exact(4));
-
-self.chunk_length = length;
-self.chunk_type = chunk.clone();
-
-self.crc.update(chunk);
-
-let s = {
-let a = str::from_utf8_owned(self.chunk_type.clone());
-a.unwrap()
-};
-
-match (s.as_slice(), self.state) {
-("IHDR", HaveSignature) => {
-if length != 13 {
-return Err(image::FormatError)
-}
-=======
 	/// Create a new decoder that decodes from the stream ```r```
 	pub fn new(r: R) -> PNGDecoder<R> {
 		let idat_reader = IDATReader::new(r);
@@ -387,142 +228,135 @@
 
 					self.state = HaveIHDR;
 				}
->>>>>>> babfb03c
-
-let d = io_try!(self.z.inner().r.read_exact(length as uint));
-try!(self.parse_ihdr(d));
-
-self.state = HaveIHDR;
-}
-
-("PLTE", HaveIHDR) => {
-let d = io_try!(self.z.inner().r.read_exact(length as uint));
-try!(self.parse_plte(d));
-self.state = HavePLTE;
-}
-
-("tRNS", HavePLTE) => {
-return Err(image::UnsupportedError)
-}
-
-("IDAT", HaveIHDR) if self.colour_type != 3 => {
-self.state = HaveFirstIDat;
-self.z.inner().set_inital_length(self.chunk_length);
-self.z.inner().crc.update(self.chunk_type.as_slice());
-
-break;
-}
-
-("IDAT", HavePLTE) if self.colour_type == 3 => {
-self.state = HaveFirstIDat;
-self.z.inner().set_inital_length(self.chunk_length);
-self.z.inner().crc.update(self.chunk_type.as_slice());
-
-break;
-}
-
-_ => {
-let b = io_try!(self.z.inner().r.read_exact(length as uint));
-self.crc.update(b);
-}
-}
-
-let chunk_crc = io_try!(self.z.inner().r.read_be_u32());
-let crc = self.crc.checksum();
-
-if crc != chunk_crc {
-return Err(image::FormatError)
-}
-
-self.crc.reset();
-}
-
-Ok(())
-}
+
+				("PLTE", HaveIHDR) => {
+					let d = io_try!(self.z.inner().r.read_exact(length as uint));
+					try!(self.parse_plte(d));
+					self.state = HavePLTE;
+				}
+
+				("tRNS", HavePLTE) => {
+					return Err(image::UnsupportedError)
+				}
+
+				("IDAT", HaveIHDR) if self.colour_type != 3 => {
+					self.state = HaveFirstIDat;
+					self.z.inner().set_inital_length(self.chunk_length);
+					self.z.inner().crc.update(self.chunk_type.as_slice());
+
+					break;
+				}
+
+				("IDAT", HavePLTE) if self.colour_type == 3 => {
+					self.state = HaveFirstIDat;
+					self.z.inner().set_inital_length(self.chunk_length);
+					self.z.inner().crc.update(self.chunk_type.as_slice());
+
+					break;
+				}
+
+				_ => {
+					let b = io_try!(self.z.inner().r.read_exact(length as uint));
+					self.crc.update(b);
+				}
+			}
+
+			let chunk_crc = io_try!(self.z.inner().r.read_be_u32());
+			let crc = self.crc.checksum();
+
+			if crc != chunk_crc {
+				return Err(image::FormatError)
+			}
+
+			self.crc.reset();
+		}
+
+		Ok(())
+	}
 }
 
 impl<R: Reader> ImageDecoder for PNGDecoder<R> {
-fn dimensions(&mut self) -> ImageResult<(u32, u32)> {
-if self.state == Start {
-let _ = try!(self.read_metadata());
-}
-
-Ok((self.width, self.height))
-}
-
-fn colortype(&mut self) -> ImageResult<colortype::ColorType> {
-if self.state == Start {
-let _ = try!(self.read_metadata());
-}
-
-Ok(self.pixel_type)
-}
-
-fn row_len(&mut self) -> ImageResult<uint> {
-if self.state == Start {
-let _ = try!(self.read_metadata());
-}
-
-let bits = colortype::bits_per_pixel(self.pixel_type);
-
-Ok((bits * self.width as uint + 7) / 8)
-}
-
-fn read_scanline(&mut self, buf: &mut [u8]) -> ImageResult<u32> {
-if self.state == Start {
-let _ = try!(self.read_metadata());
-}
-
-let filter_type = match FromPrimitive::from_u8(io_try!(self.z.read_byte())) {
-Some(v) => v,
-_ => return Err(image::FormatError)
-};
-
-let mut read = 0;
-while read < self.rlength {
-let r = io_try!(self.z.read(buf.mut_slice_from(read)));
-read += r;
-}
-
-unfilter(filter_type, self.bpp, self.previous.as_slice(), buf.mut_slice_to(self.rlength));
-slice::bytes::copy_memory(self.previous.as_mut_slice(), buf.slice_to(self.rlength));
-
-if self.palette.is_some() {
-let s = (*self.palette.get_ref()).as_slice();
-expand_palette(buf, s, self.rlength);
-}
-
-self.decoded_rows += 1;
-
-Ok(self.decoded_rows)
-}
-
-fn read_image(&mut self) -> ImageResult<Vec<u8>> {
-if self.state == Start {
-let _ = try!(self.read_metadata());
-}
-
-let rowlen = try!(self.row_len());
-let mut buf = Vec::from_elem(rowlen * self.height as uint, 0u8);
-
-for chunk in buf.as_mut_slice().mut_chunks(rowlen) {
-let _ = try!(self.read_scanline(chunk));
-}
-
-Ok(buf)
-}
+	fn dimensions(&mut self) -> ImageResult<(u32, u32)> {
+		if self.state == Start {
+			let _ = try!(self.read_metadata());
+		}
+
+		Ok((self.width, self.height))
+	}
+
+	fn colortype(&mut self) -> ImageResult<colortype::ColorType> {
+		if self.state == Start {
+			let _ = try!(self.read_metadata());
+		}
+
+		Ok(self.pixel_type)
+	}
+
+	fn row_len(&mut self) -> ImageResult<uint> {
+		if self.state == Start {
+			let _ = try!(self.read_metadata());
+		}
+
+		let bits = colortype::bits_per_pixel(self.pixel_type);
+
+		Ok((bits * self.width as uint + 7) / 8)
+	}
+
+	fn read_scanline(&mut self, buf: &mut [u8]) -> ImageResult<u32> {
+		if self.state == Start {
+			let _ = try!(self.read_metadata());
+		}
+
+		let filter_type = match FromPrimitive::from_u8(io_try!(self.z.read_byte())) {
+			Some(v) => v,
+			_ => return Err(image::FormatError)
+		};
+
+		let mut read = 0;
+		while read < self.rlength {
+			let r = io_try!(self.z.read(buf.mut_slice_from(read)));
+			read += r;
+		}
+
+		unfilter(filter_type, self.bpp, self.previous.as_slice(), buf.mut_slice_to(self.rlength));
+		slice::bytes::copy_memory(self.previous.as_mut_slice(), buf.slice_to(self.rlength));
+
+		if self.palette.is_some() {
+			let s = (*self.palette.get_ref()).as_slice();
+			expand_palette(buf, s, self.rlength);
+		}
+
+		self.decoded_rows += 1;
+
+		Ok(self.decoded_rows)
+	}
+
+	fn read_image(&mut self) -> ImageResult<Vec<u8>> {
+		if self.state == Start {
+			let _ = try!(self.read_metadata());
+		}
+
+		let rowlen = try!(self.row_len());
+		let mut buf = Vec::from_elem(rowlen * self.height as uint, 0u8);
+
+		for chunk in buf.as_mut_slice().mut_chunks(rowlen) {
+			let _ = try!(self.read_scanline(chunk));
+		}
+
+		Ok(buf)
+	}
 }
 
 fn expand_palette(buf: &mut[u8], palette: &[(u8, u8, u8)], entries: uint) {
-assert!(buf.len() == entries * 3);
-let tmp = Vec::from_fn(entries, |i| buf[i]);
-
-for (chunk, &i) in buf.mut_chunks(3).zip(tmp.iter()) {
-let (r, g, b) = palette[i as uint];
-chunk[0] = r;
-chunk[1] = g;
-chunk[2] = b;
-}
+	assert!(buf.len() == entries * 3);
+	let tmp = Vec::from_fn(entries, |i| buf[i]);
+
+	for (chunk, &i) in buf.mut_chunks(3).zip(tmp.iter()) {
+		let (r, g, b) = palette[i as uint];
+		chunk[0] = r;
+		chunk[1] = g;
+		chunk[2] = b;
+	}
 }
 
 pub struct IDATReader<R> {
